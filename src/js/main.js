class Main {

  /**
   * Holds scene (where all the components are going to be put).
   */
  #scene

  /**
   * Holds context object that allows us to control simple plugins (camera, wireframe, ...) that influence the state of
   * the scene.
   */
  #context

  /**
   * Component that will render 3.js objects in our scene (we set this to the max size of the screen).
   */
  #renderer

  /**
   * Plugin that will control the key pressing.
   */
  #controller

  /**
   * Holds spaceship.
   */
  #compound

  /**
   * Holds litter.
   */
  #litter

  /**
   * Holds clock value and determines delta time. This allows for pcs with lower fps to still get a good image.
   */
  #clock

  /**
   * Holds all the objects that were added to the scene.
   * 
   * @type {Array<THREE.Mesh>}
   */
  #sceneObjects

  /**
   * Main class constructor.
   */
  constructor() {

    /* Builds components required to manage, control and display our scene */
    this.#renderer = Main.#initRenderer()
    this.#sceneObjects = Array()
    this.#litter = Array()
    this.#compound = new CompoundObject()
    let [scene, followCamera]  = this.#initScene()
    this.#scene = scene
    this.#context = new ContextManagementEngine(this.getScene(), followCamera)
    this.#controller = new KeyController()
    this.#clock = new THREE.Clock(true)

    /* Renders everything in the UI */
    this.#display()

    /* Adds key handling method to the program. This will, latter on, allow us to rotate and change camera perspective
     * after a user input a key */
    window.addEventListener("keydown", function(event) {
      this.getController().onKeyPress(event)
    }.bind(this), false)

    /* Clears pressed keys when the user stops clicking it */
    window.addEventListener("keyup", function (event) {
     this.getController().onKeyUp(event)
    }.bind(this), false)

  }

  /**
   * Creates scene and adds objects to it.
   */
  #initScene() {
    'use strict'

    /* Creates scene  */
    let scene = new THREE.Scene()

    let followCamera = new THREE.PerspectiveCamera(80, window.innerWidth / window.innerHeight, 1, 1000)

    /* Adds rest of objects to the scene */
    this.#buildScene(scene, followCamera)

    return [scene, followCamera]
  }

  /**
   * Initializes component that will render 3.js objects in our scene.
   *
   * @return {THREE.WebGLRenderer}
   */
  static #initRenderer() {
    'use strict'

    /*  (we set this to the max size of the screen) */
    let renderer = new THREE.WebGLRenderer({ antialias: true })
    renderer.setSize(window.innerWidth, window.innerHeight)
    document.body.appendChild(renderer.domElement)

    return renderer
  }

  /**
   * Returns scene object (holds all other objects in the screen).
   *
   * @return {THREE.Scene}
   */
  getScene() { return this.#scene }

  /**
   * Returns compound object.
   *
   * @return {CompoundObject}
   */
  getCompound() { return this.#compound }

  /**
   * Returns context.
   *
   * @return {ContextManagementEngine}
   */
  getContext() { return this.#context }

  /**
   * Returns WebGL renderer.
   *
   * @return {THREE.WebGLRenderer}
   */
  getRenderer() { return this.#renderer }

  /**
   * Returns a list with the objects added to the scene.
   *
   * @return {Array<THREE.Mesh>}
   */
  getSceneObjects() { return this.#sceneObjects }

  /**
   * Returns three.js clock.
   *
   * @return {THREE.Clock}
   */
  getClock() { return this.#clock }

  /**
   * Returns key pressing controller.
   *
   * @return {KeyController}
   */
  getController() { return this.#controller }

  /**
   * Adds objects to the scene.
   */
  #buildScene = (scene, followCamera) => {
    'use strict'

    let radius
    let geometry
    let material
    let widthSegments
    let heightSegments
    let ball
    let height
    let cube
    let depth
    let depthSegments
    let width
    let spaceshipBody
    let spaceshipHead

    // World
    radius = _EARTH_RADIUS
    widthSegments = 32
    heightSegments = 32
    geometry = new THREE.SphereGeometry(radius, widthSegments, heightSegments)
<<<<<<< HEAD
    material = new THREE.MeshBasicMaterial({ color: 0x0099ff
      //map: new THREE.TextureLoader().load('./../../resources/textures/earth_base.jpg')
    })
=======
    material = new THREE.MeshBasicMaterial({color: 0xfffff})
>>>>>>> ff2bced9
    ball = new THREE.Mesh(geometry, material)
    ball.position.x = 0
    ball.position.y = 0
    ball.position.z = 0
    scene.add(ball)
    this.#sceneObjects.push(ball)

    // Orbital trash
    let min
    let max
    let size
    let x
    let y
    let z
    let pos
    let radialSegments

    //Cubes
    for (var i= 0 ;i<5;i+=1) {
      min = Math.ceil(_EARTH_RADIUS/24);
      max = Math.floor(_EARTH_RADIUS/20);
      size = Math.floor(Math.random() * (max - min)) + min

      width = size  // ui: width
      height = size  // ui: height
      depth = size  // ui: depth
      widthSegments = 5  // ui: widthSegments
      heightSegments = 5  // ui: heightSegments
      depthSegments = 5  // ui: depthSegments
      geometry = new THREE.BoxGeometry(width, height, depth, widthSegments, heightSegments, depthSegments)
      material = new THREE.MeshBasicMaterial( { color: 0xfc9803 } )
      cube = new THREE.Mesh( geometry, material )

      min = Math.ceil(_EARTH_RADIUS*1.2)
      max = Math.floor(-(_EARTH_RADIUS*1.2))
      x = Math.floor(Math.random() * (max - min)) + min
      y = Math.floor(Math.random() * (max - min)) + min
      pos = Math.random()
      if (pos >= 0.5)
        z = Math.sqrt((_EARTH_RADIUS*1.2)**2 - x**2 - y**2)
      else
        z = -Math.sqrt((_EARTH_RADIUS*1.2)**2 - x**2 - y**2)

      cube.position.x = x
      cube.position.y = y
      cube.position.z = z
      cube.raioCol = (Math.sqrt(3)/2)*size
      scene.add(cube)
      this.#sceneObjects.push(cube)
      this.#litter.push(cube);
    }

    //Cylinders
    for (var i= 0 ;i<5;i+=1) {
      min = Math.ceil(_EARTH_RADIUS/24);
      max = Math.floor(_EARTH_RADIUS/20);
      height = Math.floor(Math.random() * (max - min)) + min
      radius = Math.floor(Math.random() * (max - min)) + min
      radius = radius/2

      radialSegments = 30  // ui: depthSegments
      geometry = new THREE.CylinderGeometry(radius, radius, height, radialSegments)
      material = new THREE.MeshBasicMaterial( { color: 0xfc9803 } )
      cube = new THREE.Mesh( geometry, material )
      cube.raioCol = Math.sqrt((radius**2) + ((height/2)**2))

      min = Math.ceil(_EARTH_RADIUS*1.2)
      max = Math.floor(-(_EARTH_RADIUS*1.2))
      x = Math.floor(Math.random() * (max - min)) + min
      y = Math.floor(Math.random() * (max - min)) + min
      pos = Math.random()
      if (pos >= 0.5)
        z = Math.sqrt((_EARTH_RADIUS*1.2)**2 - x**2 - y**2)
      else
        z = -Math.sqrt((_EARTH_RADIUS*1.2)**2 - x**2 - y**2)

      cube.position.x = x
      cube.position.y = y
      cube.position.z = z
      scene.add(cube)
      this.#sceneObjects.push(cube)
      this.#litter.push(cube);
    }

    //Cones
    for (var i= 0 ;i<5;i+=1) {
      min = Math.ceil(_EARTH_RADIUS/24);
      max = Math.floor(_EARTH_RADIUS/20);
      height = Math.floor(Math.random() * (max - min)) + min
      radius = Math.floor(Math.random() * (max - min)) + min
      radius = radius/2

      radialSegments = 30  // ui: depthSegments
      geometry = new THREE.ConeGeometry(radius, height, radialSegments)

      material = new THREE.MeshBasicMaterial( { color: 0xfc9803 } )
      cube = new THREE.Mesh( geometry, material )

      min = Math.ceil(_EARTH_RADIUS*1.2)
      max = Math.floor(-(_EARTH_RADIUS*1.2))
      cube.raioCol = Math.sqrt((radius**2) + ((height/2)**2))
      min = Math.ceil(84)
      max = Math.floor(-84)
      x = Math.floor(Math.random() * (max - min)) + min
      y = Math.floor(Math.random() * (max - min)) + min
      pos = Math.random()
      if (pos >= 0.5)
        z = Math.sqrt((_EARTH_RADIUS*1.2)**2 - x**2 - y**2)
      else
        z = -Math.sqrt((_EARTH_RADIUS*1.2)**2 - x**2 - y**2)

      cube.position.x = x
      cube.position.y = y
      cube.position.z = z
      scene.add(cube)
      this.#sceneObjects.push(cube)
      this.#litter.push(cube);
    }

    //Pyramids
    for (var i= 0 ;i<5;i+=1) {
      min = Math.ceil(_EARTH_RADIUS/24);
      max = Math.floor(_EARTH_RADIUS/20);
      height = Math.floor(Math.random() * (max - min)) + min
      radius = Math.floor(Math.random() * (max - min)) + min
      radius = radius/2

      radialSegments = 4  // ui: depthSegments
      geometry = new THREE.ConeGeometry(radius, height, radialSegments)
      material = new THREE.MeshBasicMaterial( { color: 0xfc9803 } )
      cube = new THREE.Mesh( geometry, material )
      cube.raioCol = Math.sqrt((radius**2) + ((height/2)**2))

      min = Math.ceil(_EARTH_RADIUS*1.2)
      max = Math.floor(-(_EARTH_RADIUS*1.2))
      x = Math.floor(Math.random() * (max - min)) + min
      y = Math.floor(Math.random() * (max - min)) + min
      pos = Math.random()
      if (pos >= 0.5)
        z = Math.sqrt((_EARTH_RADIUS*1.2)**2 - x**2 - y**2)
      else
        z = -Math.sqrt((_EARTH_RADIUS*1.2)**2 - x**2 - y**2)

      cube.position.x = x
      cube.position.y = y
      cube.position.z = z

      scene.add(cube)
      this.#sceneObjects.push(cube)
      this.#litter.push(cube);
    }

    // Spaceship
    const group = new THREE.Group();
    min = Math.ceil(_EARTH_RADIUS*1.2)
    max = Math.floor(-(_EARTH_RADIUS*1.2))
    x = Math.floor(Math.random() * (max - min)) + min
    y = Math.floor(Math.random() * (max - min)) + min
    pos = Math.random()
    if (pos >= 0.5)
      z = Math.sqrt((_EARTH_RADIUS*1.2)**2 - x**2 - y**2)
    else
      z = -Math.sqrt((_EARTH_RADIUS*1.2)**2 - x**2 - y**2)

    geometry = new THREE.CylinderGeometry(3, 3, 5, 32)
    material = new THREE.MeshBasicMaterial({color: 0xffff00})
    spaceshipBody = new THREE.Mesh(geometry, material)
    spaceshipBody.position.x = 0
    spaceshipBody.position.y = 0
    spaceshipBody.position.z = 0
    this.getCompound().setPrimary(spaceshipBody)
    this.getCompound().setSecondary(followCamera)
    followCamera.position.x = 0
    followCamera.position.y = -30
    followCamera.position.z = -30
    followCamera.lookAt(this.getCompound().getGroup().position)

    spaceshipBody.position.x = x
    spaceshipBody.position.y = y
    spaceshipBody.position.z = z

    geometry = new THREE.CylinderGeometry(1, 1, 0.5, 32)
    material = new THREE.MeshBasicMaterial({color: 0xffff00})
    spaceshipHead = new THREE.Mesh(geometry, material)
    spaceshipHead.position.y = 3.5
    this.getCompound().setSecondary(spaceshipHead)

    geometry = new THREE.CapsuleGeometry( 0.6, 1, 4, 8 );
    material = new THREE.MeshBasicMaterial( {color: 0x00ff00} );
    let capsule = new THREE.Mesh( geometry, material );
    capsule.position.x = 0
    capsule.position.y = -2
    capsule.position.z = 2.8
    this.getCompound().setSecondary(capsule)

    geometry = new THREE.CapsuleGeometry( 0.6, 1, 4, 8 );
    material = new THREE.MeshBasicMaterial( {color: 0x00ff00} );
    capsule = new THREE.Mesh( geometry, material );
    capsule.position.x = -2.8
    capsule.position.y = -2
    capsule.position.z = 0
    this.getCompound().setSecondary(capsule)

    geometry = new THREE.CapsuleGeometry( 0.6, 1, 4, 8 );
    material = new THREE.MeshBasicMaterial( {color: 0x00ff00} );
    capsule = new THREE.Mesh( geometry, material );
    capsule.position.x = 2.8
    capsule.position.y = -2
    capsule.position.z = 0
    this.getCompound().setSecondary(capsule)

    geometry = new THREE.CapsuleGeometry( 0.6, 1, 4, 8 );
    material = new THREE.MeshBasicMaterial( {color: 0x00ff00} );
    capsule = new THREE.Mesh( geometry, material );
    capsule.position.x = 0
    capsule.position.y = -2
    capsule.position.z = -2.8
    this.getCompound().setSecondary(capsule)

    this.#compound.raioCol = 5.52;

    scene.add(this.getCompound().getGroup())
    this.#sceneObjects.push(this.getCompound().getGroup())


  }

  /**
   * Check for collisions. If there is a collision, remove the litter from the scene
   */
  #checkCollision = () => {
    /* Check for collisions*/
    for (var i = 0; i < this.#litter.length; i++) {

      /* Call function to detect collision*/
      var x1 = this.#litter[i].position.x;
      var y1 = this.#litter[i].position.y;
      var z1 = this.#litter[i].position.z;

      var x2 = this.getCompound().getPrimary().position.x;
      var y2 = this.getCompound().getPrimary().position.y;
      var z2 = this.getCompound().getPrimary().position.z;

      console.log(x2)

      var x = Math.abs(x1 - x2);
      var y = Math.abs(y1 - y2);
      var z = Math.abs(z1 - z2);

      var distance = 0;
      if (x !== 0 || y !== 0 || z !== 0) {
        distance = Math.sqrt((x * x) + (y * y) + (z * z));
      }

      /* We have to remove this litter from the scene*/
      if (distance <= this.#litter[i].raioCol + this.#compound.raioCol) {
        this.#scene.remove(this.#litter[i])

        this.#litter.slice(i, 1)
      }
    }
  }

  /**
   * Cleans previous scene from the UI and displays the new objects after they have been updated.
   */
  #display = () => {
    'use strict'
    this.getRenderer().render(this.getScene(), this.getContext().getCamera())
  }

  /**
   * Defines the update life-cycle event. In this function, we update the state/position of each object in the scene
   * before they get 'displayed' in the UI again.
   */
  #update = () => {

    /* Gets the elapsed time from the previous frame. This makes fps smoother in lower end pc's */
    let delta = this.getClock().getDelta()

    this.#checkCollision()


    /* Prompts key controller to check which keys were pressed and to delegate actions to the various components */
    this.getController().processKeyPressed(this.getContext(), this.getSceneObjects(), this.getCompound(), delta, _EARTH_RADIUS*1.2)

    this.getCompound().getPrimary().lookAt(0, 0, 0)

  }

  /**
   * Main UI loop control function. Is executed 60 times per second to achieve 60 frames/s. We update and then display
   * all items in an infinite loop.
   */
  animate = () => {
    'use strict'

    /* Update + Display life cycle */
    this.#update()
    this.#display()

    /* Tells browser to call the animate function again after 1/60 seconds */
    requestAnimationFrame(this.animate)
  }

}

const _EARTH_RADIUS = 70<|MERGE_RESOLUTION|>--- conflicted
+++ resolved
@@ -182,13 +182,7 @@
     widthSegments = 32
     heightSegments = 32
     geometry = new THREE.SphereGeometry(radius, widthSegments, heightSegments)
-<<<<<<< HEAD
-    material = new THREE.MeshBasicMaterial({ color: 0x0099ff
-      //map: new THREE.TextureLoader().load('./../../resources/textures/earth_base.jpg')
-    })
-=======
     material = new THREE.MeshBasicMaterial({color: 0xfffff})
->>>>>>> ff2bced9
     ball = new THREE.Mesh(geometry, material)
     ball.position.x = 0
     ball.position.y = 0
@@ -283,7 +277,6 @@
 
       radialSegments = 30  // ui: depthSegments
       geometry = new THREE.ConeGeometry(radius, height, radialSegments)
-
       material = new THREE.MeshBasicMaterial( { color: 0xfc9803 } )
       cube = new THREE.Mesh( geometry, material )
 
@@ -432,8 +425,6 @@
       var y2 = this.getCompound().getPrimary().position.y;
       var z2 = this.getCompound().getPrimary().position.z;
 
-      console.log(x2)
-
       var x = Math.abs(x1 - x2);
       var y = Math.abs(y1 - y2);
       var z = Math.abs(z1 - z2);
